--- conflicted
+++ resolved
@@ -2,20 +2,12 @@
 
 module IO.Interactive where
 
-<<<<<<< HEAD
-import Core(Eq(..), Bool(..), IO, String, Char, putStr, putStrLn, getChar, getLine, readFile, writeFile, reverse, const, flip, (.))
-import Monad.Functor(Functor(..))
-import Monad.Monad(Monad(..), traaverse)
-import Data.Char(toUpper)
-import Structure.List(List(..), find)
-import Intro.Optional(Optional(..))
-=======
 import Core
 import Monad.Functor
 import Monad.Monad
+import Data.Char
 import Structure.List
 import Intro.Optional
->>>>>>> 91a77254
 
 -- | Eliminates any value over which a functor is defined.
 vooid ::
