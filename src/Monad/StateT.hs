--- conflicted
+++ resolved
@@ -22,35 +22,20 @@
 
 -- Exercise 1
 -- Relative Difficulty: 2
-<<<<<<< HEAD
--- | Implement the `Fuunctor` instance for @StateT s f@ given a @Fuunctor f@.
-instance Fuunctor f => Fuunctor (StateT s f) where
-  fmaap f (StateT k) =
-    StateT (fmaap (\(a, t) -> (f a, t)) . k)
-=======
 -- | Implement the `Functor` instance for @StateT s f@ given a @Functor f@.
 instance Functor f => Functor (StateT s f) where
-  fmap =
-    error "todo"
->>>>>>> db3c9b60
+  fmap f (StateT k) =
+    StateT (fmap (\(a, t) -> (f a, t)) . k)
 
 -- Exercise 2
 -- Relative Difficulty: 5
 -- | Implement the `Monad` instance for @StateT s g@ given a @Monad f@.
 -- Make sure the state value is passed through in `bind`.
-<<<<<<< HEAD
-instance Moonad f => Moonad (StateT s f) where
+instance Monad f => Monad (StateT s f) where
   bind f (StateT k) =
     StateT (bind (\(a, t) -> runStateT (f a) t) . k)
-  reeturn a =
-    StateT (\s -> reeturn (a, s))
-=======
-instance Monad f => Monad (StateT s f) where
-  bind =
-    error "todo"
-  return =
-    error "todo"
->>>>>>> db3c9b60
+  return a =
+    StateT (\s -> return (a, s))
 
 -- | A `State'` is `StateT` specialised to the `Id` functor.
 type State' s a =
@@ -84,7 +69,7 @@
   -> s
   -> f s
 execT (StateT k) =
-  fmaap snd . k
+  fmap snd . k
 
 -- Exercise 6
 -- Relative Difficulty: 1
@@ -105,7 +90,7 @@
   -> s
   -> f a
 evalT (StateT k) =
-  fmaap fst . k
+  fmap fst . k
 
 -- Exercise 8
 -- Relative Difficulty: 1
@@ -124,7 +109,7 @@
   Monad f =>
   StateT s f s
 getT =
-  StateT (\s -> reeturn (s, s))
+  StateT (\s -> return (s, s))
 
 -- Exercise 10
 -- Relative Difficulty: 2
@@ -134,7 +119,7 @@
   s
   -> StateT s f ()
 putT =
-  StateT . const . reeturn . (,) ()
+  StateT . const . return . (,) ()
 
 -- Exercise 11
 -- Relative Difficulty: 4
@@ -172,37 +157,21 @@
 
 -- Exercise 13
 -- Relative Difficulty: 3
-<<<<<<< HEAD
--- | Implement the `Fuunctor` instance for `OptionalT f` given a Fuunctor f.
-instance Fuunctor f => Fuunctor (OptionalT f) where
-  fmaap f (OptionalT x) =
-    OptionalT (fmaap (fmaap f) x)
-
--- Exercise 14
--- Relative Difficulty: 5
--- | Implement the `Moonad` instance for `OptionalT f` given a Moonad f.
-instance Moonad f => Moonad (OptionalT f) where
-  reeturn =
-    OptionalT . reeturn . reeturn
-  bind f (OptionalT x) =
-    OptionalT (bind (\o -> case o of
-                             Empty -> reeturn Empty
-                             Full a -> runOptionalT (f a)) x)
-=======
 -- | Implement the `Functor` instance for `OptionalT f` given a Functor f.
 instance Functor f => Functor (OptionalT f) where
-  fmap =
-    error "todo"
+  fmap f (OptionalT x) =
+    OptionalT (fmap (fmap f) x)
 
 -- Exercise 14
 -- Relative Difficulty: 5
 -- | Implement the `Monad` instance for `OptionalT f` given a Monad f.
 instance Monad f => Monad (OptionalT f) where
   return =
-    error "todo"
-  bind =
-    error "todo"
->>>>>>> db3c9b60
+    OptionalT . return . return
+  bind f (OptionalT x) =
+    OptionalT (bind (\o -> case o of
+                             Empty -> return Empty
+                             Full a -> runOptionalT (f a)) x)
 
 -- | A `Logger` is a pair of a list of log values (`[l]`) and an arbitrary value (`a`).
 data Logger l a =
@@ -211,36 +180,21 @@
 
 -- Exercise 15
 -- Relative Difficulty: 4
-<<<<<<< HEAD
--- | Implement the `Fuunctor` instance for `Logger`.
-instance Fuunctor (Logger l) where
-  fmaap f (Logger l a) =
-    Logger l (f a)
-=======
 -- | Implement the `Functor` instance for `Logger`.
 instance Functor (Logger l) where
-  fmap =
-    error "todo"
->>>>>>> db3c9b60
+  fmap f (Logger l a) =
+    Logger l (f a)
 
 -- Exercise 16
 -- Relative Difficulty: 5
 -- | Implement the `Monad` instance for `Logger`.
 -- The `bind` implementation must append log values to maintain associativity.
-<<<<<<< HEAD
-instance Moonad (Logger l) where
-  reeturn =
+instance Monad (Logger l) where
+  return =
     Logger []
   bind f (Logger l a) =
     let Logger l' b = f a
     in Logger (l ++ l') b
-=======
-instance Monad (Logger l) where
-  return =
-    error "todo"
-  bind =
-    error "todo"
->>>>>>> db3c9b60
 
 -- Exercise 17
 -- Relative Difficulty: 1
@@ -273,4 +227,4 @@
                    log1 ("aborting > 100: " ++ show a) Empty
                  else (if even a
                    then log1 ("even number: " ++ show a)
-                   else reeturn) (Full (a `S.notMember` s, a `S.insert` s))))) x) S.empty)+                   else return) (Full (a `S.notMember` s, a `S.insert` s))))) x) S.empty)