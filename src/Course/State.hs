--- conflicted
+++ resolved
@@ -148,24 +148,6 @@
 distinct x =
   eval (filtering (\a -> State (S.notMember a &&& S.insert a)) x) S.empty
 
-<<<<<<< HEAD
--- | Produce an infinite `List` that seeds with the given value at its head,
--- then runs the given function for subsequent elements
---
--- >>> let (x:.y:.z:.w:._) = produce (+1) 0 in [x,y,z,w]
--- [0,1,2,3]
---
--- >>> let (x:.y:.z:.w:._) = produce (*2) 1 in [x,y,z,w]
--- [1,2,4,8]
-produce ::
-  (a -> a)
-  -> a
-  -> List a
-produce f a =
-  a :. produce f (f a)
-
-=======
->>>>>>> 4476b723
 -- | A happy number is a positive integer, where the sum of the square of its digits eventually reaches 1 after repetition.
 -- In contrast, a sad number (not a happy number) is where the sum of the square of its digits never reaches 1
 -- because it results in a recurring sequence.
